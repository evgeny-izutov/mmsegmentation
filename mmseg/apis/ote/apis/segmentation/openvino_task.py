--- conflicted
+++ resolved
@@ -12,12 +12,9 @@
 # See the License for the specific language governing permissions
 # and limitations under the License.
 
-<<<<<<< HEAD
 import attr
 import logging
 import inspect
-=======
->>>>>>> c2311a0a
 import json
 import os
 from shutil import copyfile, copytree
@@ -61,18 +58,13 @@
 from compression.pipeline.initializer import create_pipeline
 from ote_sdk.serialization.label_mapper import LabelSchemaMapper, label_schema_to_bytes
 
-from mmseg.utils.logger import get_root_logger
 from .configuration import OTESegmentationConfig
-<<<<<<< HEAD
 from openvino.model_zoo.model_api.models import Model
 from openvino.model_zoo.model_api.adapters import create_core, OpenvinoAdapter
 from . import model_wrappers
+
+
 logger = logging.getLogger(__name__)
-=======
-
-
-logger = get_root_logger()
->>>>>>> c2311a0a
 
 
 class OpenVINOSegmentationInferencer(BaseInferencer):
