--- conflicted
+++ resolved
@@ -63,17 +63,16 @@
             else:
                 self.auxiliary_head = builder.build_head(auxiliary_head)
 
-<<<<<<< HEAD
     def set_step_params(self, init_iter, epoch_size):
         self.decode_head.set_step_params(init_iter, epoch_size)
 
         if self.auxiliary_head is not None:
-            if isinstance(self.auxiliary_head, list):
+            if isinstance(self.auxiliary_head, nn.ModuleList):
                 for aux_head in self.auxiliary_head:
                     aux_head.set_step_params(init_iter, epoch_size)
             else:
                 self.auxiliary_head.set_step_params(init_iter, epoch_size)
-=======
+
     def _init_train_components(self, train_cfg):
         if train_cfg is None:
             self.mutual_losses = None
@@ -92,7 +91,6 @@
         loss_reweighting_config = train_cfg.get('loss_reweighting')
         if loss_reweighting_config:
             self.loss_equalizer = LossEqualizer(**loss_reweighting_config)
->>>>>>> c707ad2b
 
     def init_weights(self, pretrained=None):
         """Initialize the weights in backbone and heads.
