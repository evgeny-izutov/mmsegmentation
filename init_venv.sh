#!/usr/bin/env bash
set -v
set -x

work_dir=$(realpath "$(dirname $0)")

venv_dir=$1
PYTHON_NAME=$2

if [ -z "$venv_dir" ]; then
  venv_dir=$(realpath -m ${work_dir}/venv)
else
  venv_dir=$(realpath -m "$venv_dir")
fi

if [[ -z $PYTHON_NAME ]]; then
  # the default option -- note that the minimal version of
  # python that is suitable for this repo is python3.7,
  # whereas the default python3 may point to python3.6
  PYTHON_NAME=python3
fi

PYTHON_VERSION=$($PYTHON_NAME --version | sed -e "s/^Python \([0-9]\.[0-9]\)\..*/\1/") || exit 1
if [[ $PYTHON_VERSION != "3.7" && $PYTHON_VERSION != "3.8" && $PYTHON_VERSION != "3.9" ]]; then
  echo "Wrong version of python: '$PYTHON_VERSION'"
  exit 1
fi

cd ${work_dir}

if [[ -e ${venv_dir} ]]; then
  echo
  echo "Virtualenv already exists. Use command to start working:"
  echo "$ . ${venv_dir}/bin/activate"
  exit
fi

# Create virtual environment
$PYTHON_NAME -m venv ${venv_dir} --prompt="segmentation"

if ! [ -e "${venv_dir}/bin/activate" ]; then
  echo "The virtual environment was not created."
  exit
fi

. ${venv_dir}/bin/activate

# Get CUDA version.
CUDA_HOME_CANDIDATE=/usr/local/cuda
if [ -z "${CUDA_HOME}" ] && [ -d ${CUDA_HOME_CANDIDATE} ]; then
  echo "Exporting CUDA_HOME as ${CUDA_HOME_CANDIDATE}"
  export CUDA_HOME=${CUDA_HOME_CANDIDATE}
fi

if [ -e "$CUDA_HOME" ]; then
  if [ -e "$CUDA_HOME/version.txt" ]; then
    # Get CUDA version from version.txt file.
    CUDA_VERSION=$(cat $CUDA_HOME/version.txt | sed -e "s/^.*CUDA Version *//" -e "s/ .*//")
  else
    # Get CUDA version from directory name.
    CUDA_HOME_DIR=`readlink -f $CUDA_HOME`
    CUDA_HOME_DIR=`basename $CUDA_HOME_DIR`
    CUDA_VERSION=`echo $CUDA_HOME_DIR | cut -d "-" -f 2`
  fi
fi

# install PyTorch and MMCV.
export TORCH_VERSION=1.8.2
export TORCHVISION_VERSION=0.9.2
export MMCV_VERSION=1.3.1

if [[ -z ${CUDA_VERSION} ]]; then
  echo "CUDA was not found, installing dependencies in CPU-only mode. If you want to use CUDA, set CUDA_HOME and CUDA_VERSION beforehand."
else
  # Remove dots from CUDA version string, if any.
  CUDA_VERSION_CODE=$(echo ${CUDA_VERSION} | sed -e "s/\.//" -e "s/\(...\).*/\1/")
  echo "Using CUDA_VERSION ${CUDA_VERSION}"
  if [[ "${CUDA_VERSION_CODE}" != "111" ]] && [[ "${CUDA_VERSION_CODE}" != "102" ]] ; then
    echo "CUDA version must be either 11.1 or 10.2"
    exit 1
  fi
  echo "export CUDA_HOME=${CUDA_HOME}" >> ${venv_dir}/bin/activate
fi

CONSTRAINTS_FILE=$(tempfile)
cat constraints.txt >> ${CONSTRAINTS_FILE}
export PIP_CONSTRAINT=${CONSTRAINTS_FILE}

pip install --upgrade pip || exit 1
pip install wheel || exit 1
pip install --upgrade setuptools || exit 1

if [[ -z $CUDA_VERSION_CODE ]]; then
  export TORCH_VERSION=${TORCH_VERSION}+cpu
  export TORCHVISION_VERSION=${TORCHVISION_VERSION}+cpu
else
  export TORCH_VERSION=${TORCH_VERSION}+cu${CUDA_VERSION_CODE}
  export TORCHVISION_VERSION=${TORCHVISION_VERSION}+cu${CUDA_VERSION_CODE}
fi

pip install torch==${TORCH_VERSION} torchvision==${TORCHVISION_VERSION} -f https://download.pytorch.org/whl/lts/1.8/torch_lts.html || exit 1
echo torch==${TORCH_VERSION} >> ${CONSTRAINTS_FILE}
echo torchvision==${TORCHVISION_VERSION} >> ${CONSTRAINTS_FILE}

pip install --no-cache-dir mmcv-full==${MMCV_VERSION} || exit 1

# Install other requirements.
cat requirements.txt | xargs -n 1 -L 1 pip install --no-cache || exit 1
cat openvino-requirements.txt | xargs -n 1 -L 1 pip install --no-cache || exit 1

pip install -e . || exit 1
MMSEGMENTATION_DIR=`realpath .`
echo "export MMSEGMENTATION_DIR=${MMSEGMENTATION_DIR}" >> ${venv_dir}/bin/activate

<<<<<<< HEAD
# Install NNCF
pip install -r requirements/nncf_compression.txt || exit 1
echo "Build NNCF extensions ..."
python -c "import nncf"

pip install -e $SC_SDK_REPO/src/ote_sdk -c ${CONSTRAINTS_FILE} || exit 1
pip install -e $SC_SDK_REPO/src/sc_sdk -c ${CONSTRAINTS_FILE} || exit 1
pip install -e $SC_SDK_REPO/src/common/users_handler -c ${CONSTRAINTS_FILE} || exit 1
if [[ -z ${SKIP_SC_SDK_ADDITIONAL_PACKAGES} ]]; then
  pip install `find $SC_SDK_REPO/.cache -name *.whl` || exit 1
=======
if [[ ! -z $OTE_SDK_PATH ]]; then
  pip install -e $OTE_SDK_PATH || exit 1
elif [[ ! -z $SC_SDK_REPO ]]; then
  pip install -e $SC_SDK_REPO/src/ote_sdk || exit 1
else
  echo "OTE_SDK_PATH or SC_SDK_REPO should be specified"
  exit 1
>>>>>>> 0c443ee3
fi


deactivate

echo
echo "Activate a virtual environment to start working:"
echo "$ . ${venv_dir}/bin/activate"<|MERGE_RESOLUTION|>--- conflicted
+++ resolved
@@ -112,18 +112,11 @@
 MMSEGMENTATION_DIR=`realpath .`
 echo "export MMSEGMENTATION_DIR=${MMSEGMENTATION_DIR}" >> ${venv_dir}/bin/activate
 
-<<<<<<< HEAD
 # Install NNCF
 pip install -r requirements/nncf_compression.txt || exit 1
 echo "Build NNCF extensions ..."
 python -c "import nncf"
 
-pip install -e $SC_SDK_REPO/src/ote_sdk -c ${CONSTRAINTS_FILE} || exit 1
-pip install -e $SC_SDK_REPO/src/sc_sdk -c ${CONSTRAINTS_FILE} || exit 1
-pip install -e $SC_SDK_REPO/src/common/users_handler -c ${CONSTRAINTS_FILE} || exit 1
-if [[ -z ${SKIP_SC_SDK_ADDITIONAL_PACKAGES} ]]; then
-  pip install `find $SC_SDK_REPO/.cache -name *.whl` || exit 1
-=======
 if [[ ! -z $OTE_SDK_PATH ]]; then
   pip install -e $OTE_SDK_PATH || exit 1
 elif [[ ! -z $SC_SDK_REPO ]]; then
@@ -131,9 +124,7 @@
 else
   echo "OTE_SDK_PATH or SC_SDK_REPO should be specified"
   exit 1
->>>>>>> 0c443ee3
 fi
-
 
 deactivate
 
